--- conflicted
+++ resolved
@@ -1,11 +1,7 @@
 __title__ = 'Django RESTQL'
 __description__ = 'Turn your API made with Django REST Framework(DRF) into a GraphQL like API.'
 __url__ = 'https://yezyilomo.github.io/django-restql'
-<<<<<<< HEAD
-__version__ = '1.0.0'
-=======
-__version__ = '0.15.4'
->>>>>>> 41815bd0
+__version__ = '1.1.0'
 __author__ = 'Yezy Ilomo'
 __author_email__ = 'yezileliilomo@hotmail.com'
 __license__ = 'MIT'
